--- conflicted
+++ resolved
@@ -6,12 +6,8 @@
 from abc import ABC, abstractmethod
 from collections import defaultdict
 from dataclasses import dataclass, replace, field
-<<<<<<< HEAD
 from typing import (Callable, Dict, Generic, Iterator, Iterable, List,
                     Mapping, Optional, Sequence, Tuple, TypeVar)
-from more_itertools import pairwise
-=======
->>>>>>> 21c270fd
 
 import numpy as np
 
@@ -268,16 +264,10 @@
             ) if weights is None else weights
         )
 
-<<<<<<< HEAD
-    def get_feature_values(self, x_values_seq: Iterable[X]) -> np.ndarray:
-        return np.array([[1.] + [f(x) for f in self.feature_functions]
-                         for x in x_values_seq])
-=======
     def get_feature_values(self, x_values_seq: Sequence[X]) -> np.ndarray:
         return np.array(
             [[f(x) for f in self.feature_functions] for x in x_values_seq]
         )
->>>>>>> 21c270fd
 
     def evaluate(self, x_values_seq: Iterable[X]) -> np.ndarray:
         return np.dot(
@@ -332,12 +322,8 @@
 
 @dataclass(frozen=True)
 class DNNSpec:
-<<<<<<< HEAD
-    neurons: Iterable[int]
-=======
     neurons: Sequence[int]
     bias: bool
->>>>>>> 21c270fd
     hidden_activation: Callable[[np.ndarray], np.ndarray]
     hidden_activation_deriv: Callable[[np.ndarray], np.ndarray]
     output_activation: Callable[[np.ndarray], np.ndarray]
@@ -378,16 +364,10 @@
             weights=wts
         )
 
-<<<<<<< HEAD
-    def get_feature_values(self, x_values_seq: Iterable[X]) -> np.ndarray:
-        return np.array([[1.] + [f(x) for f in self.feature_functions]
-                         for x in x_values_seq])
-=======
     def get_feature_values(self, x_values_seq: Sequence[X]) -> np.ndarray:
         return np.array(
             [[f(x) for f in self.feature_functions] for x in x_values_seq]
         )
->>>>>>> 21c270fd
 
     def forward_propagation(
         self,
