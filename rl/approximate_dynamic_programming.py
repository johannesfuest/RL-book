'''Approximate dynamic programming algorithms are variations on
dynamic programming algorithms that can work with function
approximations rather than exact representations of the process's
state space.

'''

from typing import Iterator, Mapping, Tuple, TypeVar, Sequence, List
<<<<<<< HEAD
from itertools import repeat
=======
from rl.function_approx import FunctionApprox
from rl.iterate import iterate
>>>>>>> 4405a329
from operator import itemgetter
import numpy as np

from rl.distribution import Distribution, Constant
from rl.function_approx import FunctionApprox, sgd
from rl.iterate import iterate
from rl.markov_process import (FiniteMarkovRewardProcess, MarkovRewardProcess,
                               RewardTransition)
from rl.markov_decision_process import (FiniteMarkovDecisionProcess, Policy,
                                        MarkovDecisionProcess,
                                        StateActionMapping)

S = TypeVar('S')
A = TypeVar('A')

# A representation of a value function for a finite MDP with states of
# type S
V = Mapping[S, float]


def evaluate_finite_mrp(
        mrp: FiniteMarkovRewardProcess[S],
        γ: float,
        approx_0: FunctionApprox[S]
) -> Iterator[FunctionApprox[S]]:

    '''Iteratively calculate the value function for the give finite Markov
    Reward Process, using the given FunctionApprox to approximate the
    value function at each step.

    '''
    def update(v: FunctionApprox[S]) -> FunctionApprox[S]:
        vs: np.ndarray = v.evaluate(mrp.non_terminal_states)
        updated: np.ndarray = mrp.reward_function_vec + γ * \
            mrp.get_transition_matrix().dot(vs)
        return v.update(zip(mrp.states(), updated))

    return iterate(update, approx_0)


def evaluate_mrp(
    mrp: MarkovRewardProcess[S],
    γ: float,
    approx_0: FunctionApprox[S],
    non_terminal_states_distribution: Distribution[S],
    num_state_samples: int
) -> Iterator[FunctionApprox[S]]:

    '''Iteratively calculate the value function for the given Markov Reward
    Process, using the given FunctionApprox to approximate the value function
    at each step for a random sample of the process' non-terminal states.

    '''
    def update(v: FunctionApprox[S]) -> FunctionApprox[S]:
        nt_states: Sequence[S] = non_terminal_states_distribution.sample_n(
            num_state_samples
        )

        def return_(s_r: Tuple[S, float]) -> float:
            s1, r = s_r
            return r + γ * v.evaluate([s1]).item()

        return v.update(
            [(s, mrp.transition_reward(s).expectation(return_))
             for s in nt_states]
        )

    return iterate(update, approx_0)


def value_iteration_finite(
    mdp: FiniteMarkovDecisionProcess[S, A],
    γ: float,
    approx_0: FunctionApprox[S]
) -> Iterator[FunctionApprox[S]]:
    '''Iteratively calculate the Optimal Value function for the given finite
    Markov Decision Process, using the given FunctionApprox to approximate the
    Optimal Value function at each step

    '''
    def update(v: FunctionApprox[S]) -> FunctionApprox[S]:

        def return_(s_r: Tuple[S, float]) -> float:
            s1, r = s_r
            return r + γ * v.evaluate([s1]).item()

        return v.update(
            [(
                s,
                max(mdp.mapping[s][a].expectation(return_)
                    for a in mdp.actions(s))
            ) for s in mdp.non_terminal_states]
        )

    return iterate(update, approx_0)


def value_iteration(
    mdp: MarkovDecisionProcess[S, A],
    γ: float,
    approx_0: FunctionApprox[S],
    non_terminal_states_distribution: Distribution[S],
    num_state_samples: int
) -> Iterator[FunctionApprox[S]]:
    '''Iteratively calculate the Optimal Value function for the given
    Markov Decision Process, using the given FunctionApprox to approximate the
    Optimal Value function at each step for a random sample of the process'
    non-terminal states.

    '''
    def update(v: FunctionApprox[S]) -> FunctionApprox[S]:
        nt_states: Sequence[S] = non_terminal_states_distribution.sample_n(
            num_state_samples
        )

        def return_(s_r: Tuple[S, float]) -> float:
            s1, r = s_r
            return r + γ * v.evaluate([s1]).item()

        return v.update(
            [(s, max(mdp.step(s, a).expectation(return_,)
                     for a in mdp.actions(s)))
             for s in nt_states]
        )

    return iterate(update, approx_0)


def backward_evaluate_finite(
    step_f0_pairs: Sequence[Tuple[RewardTransition[S], FunctionApprox[S]]],
    γ: float
) -> Iterator[FunctionApprox[S]]:
    '''Evaluate the given finite Markov Reward Process using backwards
    induction, given that the process stops after limit time steps.

    '''

    v: List[FunctionApprox[S]] = []
    num_steps: int = len(step_f0_pairs)

    for i, (step, approx0) in enumerate(reversed(step_f0_pairs)):

        def return_(s_r: Tuple[S, float], i=i) -> float:
            s1, r = s_r
            return r + γ * (v[i-1].evaluate([s1]).item() if i > 0 and
                            step_f0_pairs[num_steps - i][0][s1] is not None
                            else 0.)

        v.append(
            approx0.solve([(s, res.expectation(return_))
                           for s, res in step.items() if res is not None])
        )

    return reversed(v)


MRP_FuncApprox_Distribution = \
    Tuple[MarkovRewardProcess[S], FunctionApprox[S], Distribution[S]]


def backward_evaluate(
    mrp_f0_mu_triples: Sequence[MRP_FuncApprox_Distribution[S]],
    γ: float,
    num_state_samples: int,
    error_tolerance: float
) -> Iterator[FunctionApprox[S]]:
    '''Evaluate the given finite Markov Reward Process using backwards
    induction, given that the process stops after limit time steps, using
    the given FunctionApprox for each time step for a random sample of the
    time step's states.

    '''
    v: List[FunctionApprox[S]] = []
    
    num_steps: int = len(mrp_f0_mu_triples)

    for i, (mrp, approx0, mu) in enumerate(reversed(mrp_f0_mu_triples)):

        def return_(s_r: Tuple[S, float], i=i) -> float:
            s1, r = s_r
            return r + γ * (v[i-1].evaluate([s1]).item() if i > 0 and not
                            mrp_f0_mu_triples[num_steps - i][0].is_terminal(s1)
                            else 0.)

        v.append(
            approx0.solve(
                [(s, mrp.transition_reward(s).expectation(return_))
                 for s in mu.sample_n(num_state_samples)
                 if not mrp.is_terminal(s)],
                error_tolerance
            )
        )

    return reversed(v)


def back_opt_vf_and_policy_finite(
    step_f0s: Sequence[Tuple[StateActionMapping[S, A], FunctionApprox[S]]],
    γ: float,
) -> Iterator[Tuple[FunctionApprox[S], Policy[S, A]]]:
    '''Use backwards induction to find the optimal value function and optimal
    policy at each time step

    '''
    vp: List[Tuple[FunctionApprox[S], Policy[S, A]]] = []

    num_steps: int = len(step_f0s)

    for i, (step, approx0) in enumerate(reversed(step_f0s)):

        def return_(s_r: Tuple[S, float], i=i) -> float:
            s1, r = s_r
            return r + γ * (vp[i-1][0].evaluate([s1]).item() if i > 0 and
                            step_f0s[num_steps - i][0][s1] is not None else 0.)

        this_v = approx0.solve(
            [(s, max(res.expectation(return_)
                     for a, res in actions_map.items()))
             for s, actions_map in step.items() if actions_map is not None]
        )

        class ThisPolicy(Policy[S, A]):
            def act(self, state: S) -> Constant[A]:
                return Constant(max(
                    ((res.expectation(return_), a)
                     for a, res in step[state].items()),
                    key=itemgetter(0)
                )[1])

        vp.append((this_v, ThisPolicy()))

    return reversed(vp)


MDP_FuncApproxV_Distribution = Tuple[
    MarkovDecisionProcess[S, A],
    FunctionApprox[S],
    Distribution[S]
]


def back_opt_vf_and_policy(
    mdp_f0_mu_triples: Sequence[MDP_FuncApproxV_Distribution[S, A]],
    γ: float,
    num_state_samples: int,
    error_tolerance: float
) -> Iterator[Tuple[FunctionApprox[S], Policy[S, A]]]:
    '''Use backwards induction to find the optimal value function and optimal
    policy at each time step, using the given FunctionApprox for each time step
    for a random sample of the time step's states.

    '''
    vp: List[Tuple[FunctionApprox[S], Policy[S, A]]] = []

    num_steps: int = len(mdp_f0_mu_triples)

    for i, (mdp, approx0, mu) in enumerate(reversed(mdp_f0_mu_triples)):

        def return_(s_r: Tuple[S, float], i=i) -> float:
            s1, r = s_r
            return r + γ * (vp[i-1][0].evaluate([s1]).item() if i > 0 and not
                            mdp_f0_mu_triples[num_steps - i][0].is_terminal(s1)
                            else 0.)

#        l1 = []
#        l2 = []
#        l3 = []
#        print(i)
#        for s in sorted(mu.sample_n(num_state_samples), key=lambda z: z[0]):
#            l1.append(s)
#            dep = max(mdp.step(s, a).expectation(return_)
#                      for a in mdp.actions(s))
#            l2.append(dep)
#        this_v = approx0.solve(list(zip(l1, l2)), error_tolerance)
#        l3 = [this_v.evaluate([s]).item() for s in l1]
#        ll1 = [z[0] for z in l1]
#        import matplotlib.pyplot as plt
#        plt.plot(ll1, l2, "b", ll1, l3, "r")
#        plt.show()

        this_v = approx0.solve(
            [(s, max(mdp.step(s, a).expectation(return_)
                     for a in mdp.actions(s)))
             for s in mu.sample_n(num_state_samples)
             if not mdp.is_terminal(s)],
            error_tolerance
        )

        class ThisPolicy(Policy[S, A]):
            def act(self, state: S) -> Constant[A]:
                return Constant(max(
                    ((mdp.step(state, a).expectation(return_), a)
                     for a in mdp.actions(state)),
                    key=itemgetter(0)
                )[1])

        vp.append((this_v, ThisPolicy()))

    return reversed(vp)


MDP_FuncApproxQ_Distribution = Tuple[
    MarkovDecisionProcess[S, A],
    FunctionApprox[Tuple[S, A]],
    Distribution[S]
]


def back_opt_qvf(
    mdp_f0_mu_triples: Sequence[MDP_FuncApproxQ_Distribution[S, A]],
    γ: float,
    num_state_samples: int,
    error_tolerance: float
) -> Iterator[FunctionApprox[Tuple[S, A]]]:
    '''Use backwards induction to find the optimal q-value function  policy at
    each time step, using the given FunctionApprox (for Q-Value) for each time
    step for a random sample of the time step's states.

    '''
    horizon: int = len(mdp_f0_mu_triples)
    qvf: List[FunctionApprox[Tuple[S, A]]] = []

    num_steps: int = len(mdp_f0_mu_triples)

    for i, (mdp, approx0, mu) in enumerate(reversed(mdp_f0_mu_triples)):

        def return_(s_r: Tuple[S, float], i=i) -> float:
            s1, r = s_r
            return r + γ * (
                max(qvf[i-1].evaluate([(s1, a)]).item()
                    for a in mdp_f0_mu_triples[horizon - i][0].actions(s1))
                if i > 0 and
                not mdp_f0_mu_triples[num_steps - i][0].is_terminal(s1)
                else 0.
            )

        this_qvf = approx0.solve(
            [((s, a), mdp.step(s, a).expectation(return_))
             for s in mu.sample_n(num_state_samples)
             if not mdp.is_terminal(s) for a in mdp.actions(s)],
            error_tolerance
        )

        qvf.append(this_qvf)

    return reversed(qvf)<|MERGE_RESOLUTION|>--- conflicted
+++ resolved
@@ -5,18 +5,12 @@
 
 '''
 
-from typing import Iterator, Mapping, Tuple, TypeVar, Sequence, List
-<<<<<<< HEAD
-from itertools import repeat
-=======
-from rl.function_approx import FunctionApprox
-from rl.iterate import iterate
->>>>>>> 4405a329
 from operator import itemgetter
 import numpy as np
+from typing import Iterator, Mapping, Tuple, TypeVar, Sequence, List
 
 from rl.distribution import Distribution, Constant
-from rl.function_approx import FunctionApprox, sgd
+from rl.function_approx import FunctionApprox
 from rl.iterate import iterate
 from rl.markov_process import (FiniteMarkovRewardProcess, MarkovRewardProcess,
                                RewardTransition)
@@ -185,7 +179,7 @@
 
     '''
     v: List[FunctionApprox[S]] = []
-    
+
     num_steps: int = len(mrp_f0_mu_triples)
 
     for i, (mrp, approx0, mu) in enumerate(reversed(mrp_f0_mu_triples)):
